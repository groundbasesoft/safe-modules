--- conflicted
+++ resolved
@@ -33,12 +33,8 @@
 import './src/tasks/deploy_contracts'
 import './src/tasks/show_codesize'
 
-<<<<<<< HEAD
-const primarySolidityVersion = SOLIDITY_VERSION || '0.8.23'
-const soliditySettings = SOLIDITY_SETTINGS ? JSON.parse(SOLIDITY_SETTINGS) : { optimizer: { enabled: true, runs: 10_000_000 } }
-=======
 const solidityVersion = SOLIDITY_VERSION || '0.8.23'
-const soliditySettings = !!SOLIDITY_SETTINGS
+const soliditySettings = SOLIDITY_SETTINGS
   ? JSON.parse(SOLIDITY_SETTINGS)
   : {
       evmVersion: 'paris',
@@ -48,7 +44,7 @@
       },
     }
 
-const customNetwork = !!NODE_URL
+const customNetwork = NODE_URL
   ? {
       custom: {
         ...sharedNetworkConfig,
@@ -56,7 +52,6 @@
       },
     }
   : {}
->>>>>>> 91886a4a
 
 const userConfig: HardhatUserConfig = {
   paths: {
@@ -111,14 +106,4 @@
     apiKey: ETHERSCAN_API_KEY,
   },
 }
-<<<<<<< HEAD
-if (NODE_URL) {
-  userConfig.networks!.custom = {
-    ...sharedNetworkConfig,
-    url: NODE_URL,
-  }
-}
-=======
-
->>>>>>> 91886a4a
 export default userConfig