const HDWalletProvider = require('@truffle/hdwallet-provider')
require('dotenv').config()
const package = require('./package')
const mnemonic = process.env.MNEMONIC
const token = process.env.INFURA_TOKEN

module.exports = {
  networks: {
    development: {
      host: "localhost",
      port: 8545,
      network_id: "*" // Match any network id
    },
    rinkeby: {
      provider: () => {
        return new HDWalletProvider(mnemonic, 'https://rinkeby.infura.io/v3/' + token)
      },
      network_id: '4',
      gasPrice: 25000000000, // 25 Gwei
    },
    goerli: {
      provider: () => {
        return new HDWalletProvider(mnemonic, 'https://goerli.infura.io/v3/' + token)
      },
      network_id: '5',
      gasPrice: 25000000000, // 25 Gwei
    },
    kovan: {
      provider: () => {
        return new HDWalletProvider(mnemonic, 'https://kovan.infura.io/v3/' + token)
      },
      network_id: '42',
      gasPrice: 25000000000, // 25 Gwei
    },
    mainnet: {
      provider: () => {
        return new HDWalletProvider(mnemonic, 'https://mainnet.infura.io/v3/' + token)
      },
      network_id: '1',
      gasPrice: 41000000000, // 41 Gwei
    },
    xdai: {
      provider: () => {
        return new HDWalletProvider(mnemonic, 'https://dai.poa.network')
      },
      network_id: '100',
      gasPrice: 1000000000, // 1 Gwei
    },
    volta: {
      provider: () => {
        return new HDWalletProvider(mnemonic, 'https://volta-rpc.energyweb.org')
      },
      network_id: '73799',
      gasPrice: 1
    },
    ewc: {
      provider: () => {
        return new HDWalletProvider(mnemonic, 'https://rpc.energyweb.org')
      },
      network_id: '246',
      gasPrice: 1
    },
<<<<<<< HEAD
    bsc: {
      provider: () => {
        return new HDWalletProvider(mnemonic, 'https://bsc-dataseed.binance.org')
      },
      network_id: '56',
      gasPrice: 5000000000 // 5 Gwei
=======
    avalanche: { 
      provider: () => {
        return new HDWalletProvider(mnemonic, 'https://api.avax.network/ext/bc/C/rpc')
      },
      network_id: '43114',
      gasPrice: 47000000000, // 47 Gwei
>>>>>>> 84475037
    },
    polygon: {
      provider: () => {
        return new HDWalletProvider(mnemonic, 'https://polygon-rpc.com/')
      },
      network_id: '137',
<<<<<<< HEAD
      gasPrice: 30000000000 // 30 Gwei
=======
      gasPrice: 35000000000, // 47 Gwei
>>>>>>> 84475037
    }
  },
  compilers: {
    solc: {
      version: package.dependencies.solc,
      settings: {
        optimizer: {
          enabled: false
        }
      }
    }
  }
};<|MERGE_RESOLUTION|>--- conflicted
+++ resolved
@@ -60,32 +60,26 @@
       network_id: '246',
       gasPrice: 1
     },
-<<<<<<< HEAD
     bsc: {
       provider: () => {
         return new HDWalletProvider(mnemonic, 'https://bsc-dataseed.binance.org')
       },
       network_id: '56',
       gasPrice: 5000000000 // 5 Gwei
-=======
+    },
     avalanche: { 
       provider: () => {
         return new HDWalletProvider(mnemonic, 'https://api.avax.network/ext/bc/C/rpc')
       },
       network_id: '43114',
       gasPrice: 47000000000, // 47 Gwei
->>>>>>> 84475037
     },
     polygon: {
       provider: () => {
         return new HDWalletProvider(mnemonic, 'https://polygon-rpc.com/')
       },
       network_id: '137',
-<<<<<<< HEAD
-      gasPrice: 30000000000 // 30 Gwei
-=======
-      gasPrice: 35000000000, // 47 Gwei
->>>>>>> 84475037
+      gasPrice: 35000000000, // 35 Gwei
     }
   },
   compilers: {
